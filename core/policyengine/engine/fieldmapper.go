//
// Copyright (C) 2020 IBM Corporation.
//
// Authors:
// Frederico Araujo <frederico.araujo@ibm.com>
// Teryl Taylor <terylt@ibm.com>
//
// Licensed under the Apache License, Version 2.0 (the "License");
// you may not use this file except in compliance with the License.
// You may obtain a copy of the License at
//
//     http://www.apache.org/licenses/LICENSE-2.0
//
// Unless required by applicable law or agreed to in writing, software
// distributed under the License is distributed on an "AS IS" BASIS,
// WITHOUT WARRANTIES OR CONDITIONS OF ANY KIND, either express or implied.
// See the License for the specific language governing permissions and
// limitations under the License.

// Package engine implements a rules engine for telemetry records.
package engine

import (
	"fmt"
	"path/filepath"
	"sort"
	"strconv"
	"strings"

	"github.com/cespare/xxhash/v2"
	"github.com/sysflow-telemetry/sf-apis/go/logger"
	"github.com/sysflow-telemetry/sf-apis/go/sfgo"
	"github.com/tidwall/gjson"
)

// FieldMap is a functional type denoting a SysFlow attribute mapper.
type FieldMap func(r *Record) interface{}

// MappingType defines a mapping type.
type MappingType uint8

// Map value types
const (
	MapIntVal      MappingType = 0
	MapStrVal      MappingType = 1
	MapBoolVal     MappingType = 2
	MapArrayStr    MappingType = 3
	MapArrayInt    MappingType = 4
	MapSpecialInt  MappingType = 5
	MapSpecialStr  MappingType = 6
	MapSpecialBool MappingType = 7
	MapArraySvc    MappingType = 8
)

// SectionType defines a section type
type SectionType uint8

// Section constants
const (
	SectNone   SectionType = 0
	SectProc   SectionType = 1
	SectPProc  SectionType = 2
	SectFile   SectionType = 3
	SectNet    SectionType = 4
	SectFlow   SectionType = 5
	SectCont   SectionType = 6
	SectNode   SectionType = 7
	SectMeta   SectionType = 8
	SectPod    SectionType = 9
	SectK8sEvt SectionType = 10
)

// Attribute ID constants
const (
	A_IDS      sfgo.Attribute = (2 << 30) - 1
	PARENT_IDS sfgo.Attribute = (2 << 30) - 2
)

// FieldEntry is an object that stores metadata for each field in the exported map.
type FieldEntry struct {
	Map       FieldMap
	FlatIndex sfgo.Attribute
	Type      MappingType
	Source    sfgo.Source
	Section   SectionType
	AuxAttr   RecAttribute
}

// IntFieldMap is a functional type denoting a numerical attribute mapper.
type IntFieldMap func(r *Record) int64

// IntArrayFieldMap is a functional type denoting a numerical array attribute mapper.
type IntArrayFieldMap func(r *Record) *[]int64

// SvcArrayFieldMap is a functional type denoting a service array attribute mapper.
type SvcArrayFieldMap func(r *Record) *[]*sfgo.Service

// StrFieldMap is a functional type denoting a string attribute mapper.
type StrFieldMap func(r *Record) string

// VoidFieldMap is a functional type denoting a void attribute mapper.
type VoidFieldMap func(r *Record)

// FieldMapper is an adapter for SysFlow attribute mappers.
type FieldMapper struct {
	Mappers map[string]*FieldEntry
}

// Map retrieves a field map based on a SysFlow attribute.
func (m FieldMapper) Map(attr string) FieldMap {
	if mapper, ok := m.Mappers[attr]; ok {
		return mapper.Map
	}
	return func(r *Record) interface{} { return attr }
}

// MapInt retrieves a numerical field map based on a SysFlow attribute.
func (m FieldMapper) MapInt(attr string) IntFieldMap {
	return func(r *Record) int64 {
		if v, ok := m.Map(attr)(r).(int64); ok {
			return v
		}
		if v, err := strconv.ParseInt(attr, 10, 64); err == nil {
			return v
		}
		return sfgo.Zeros.Int64
	}
}

// MapIntArray retrieves a numerical array field map based on a SysFlow attribute.
func (m FieldMapper) MapIntArray(attr string) IntArrayFieldMap {
	return func(r *Record) *[]int64 {
		if v, ok := m.Map(attr)(r).(*[]int64); ok {
			return v
		}
		return nil
	}
}

// MapSvcArray retrieves a numerical array field map based on a SysFlow attribute.
func (m FieldMapper) MapSvcArray(attr string) SvcArrayFieldMap {
	return func(r *Record) *[]*sfgo.Service {
		if v, ok := m.Map(attr)(r).(*[]*sfgo.Service); ok {
			return v
		}
		return nil
	}
}

// cut has been introduced in go 1.18.
func cut(s string, sep string) (before string, after string, found bool) {
	separatorIndex := strings.Index(s, sep)
	if separatorIndex < 0 {
		return
	}
	return s[:separatorIndex], s[separatorIndex+1:], true
}

// MapStr retrieves a string field map based on a SysFlow attribute.
func (m FieldMapper) MapStr(attr string) StrFieldMap {
	return func(r *Record) string {
		baseattr, jsonpath, isPathExp := cut(attr, "[")
		if isPathExp { // check if baseattr is field name
			_, isPathExp = m.Mappers[baseattr]
		} else {
			baseattr = attr
		}
		if isPathExp { // trim ']'
			jsonpath = jsonpath[:len(jsonpath)-1]
		}

		o := m.Map(baseattr)(r)
		if v, ok := o.(string); ok {
			if isPathExp && v != "" && jsonpath != "" {
				return gjson.Get(v, jsonpath).String()
				//res := gjson.Get(v, jsonpath).String()
				//logger.Trace.Printf("%s[%s] = %s", baseattr, jsonpath, res)
				//return res
			}
			return trimBoundingQuotes(v)
<<<<<<< HEAD
		} else if v, ok := o.(int64); ok {
			if baseattr == SF_PROC_TTY || baseattr == SF_PROC_ENTRY {
				return strconv.FormatBool(v != 0)
			}
			return strconv.FormatInt(v, 10)
		} else if v, ok := o.(int32); ok { // sf.pproc.* int fields
			return strconv.FormatInt(int64(v), 10)
		} else if v, ok := o.(bool); ok { // sf.pproc.tty, sf.pproc.entry field
=======
		} else if v, ok := m.Map(attr)(r).(int64); ok {
			if attr == SF_PROC_TTY || attr == SF_PROC_ENTRY {
				return strconv.FormatBool(v != 0)
			}
			return strconv.FormatInt(v, 10)
		} else if v, ok := m.Map(attr)(r).(int32); ok { // sf.pproc.* int fields
			return strconv.FormatInt(int64(v), 10)
		} else if v, ok := m.Map(attr)(r).(bool); ok { // sf.pproc.tty, sf.pproc.entry field
>>>>>>> fe528079
			return strconv.FormatBool(v)
		}

		return sfgo.Zeros.String
	}
}

// Fields defines a sorted array of all exported field mapper keys.
var Fields = getFields()

// Mapper defines a global attribute mapper instance.
var Mapper = FieldMapper{getMappers()}

// getFields returns a sorted array of all exported field mapper keys.
func getFields() []string {
	mappers := getExportedMappers()
	keys := make([]string, 0, len(mappers))
	for k := range mappers {
		keys = append(keys, k)
	}
	sort.SliceStable(keys, func(i int, j int) bool {
		ki := len(strings.Split(keys[i], "."))
		kj := len(strings.Split(keys[j], "."))
		if ki == kj {
			return strings.Compare(keys[i], keys[j]) < 0
		}
		return ki < kj
	})
	return keys
}

// FieldValue defines a field value
type FieldValue struct {
	FieldName  string
	FieldSects []string
	Entry      *FieldEntry
}

// FieldValues is the set of exported attributes
var FieldValues = getFieldsAndValues()

// getFields returns a sorted array of all exported field mapper keys.
func getFieldsAndValues() []*FieldValue {
	mappers := getExportedMappers()
	fields := make([]*FieldValue, 0, len(mappers))
	for k, v := range mappers {
		field := &FieldValue{FieldName: k,
			FieldSects: strings.Split(k, "."),
			Entry:      v}

		fields = append(fields, field)
	}
	sort.SliceStable(fields, func(i int, j int) bool {
		ki := len(fields[i].FieldSects)
		kj := len(fields[j].FieldSects)
		if ki == kj {
			return strings.Compare(fields[i].FieldName, fields[j].FieldName) < 0
		}
		return ki < kj
	})
	return fields
}

func getMappers() map[string]*FieldEntry {
	mappers := getExportedMappers()
	for k, v := range getNonExportedMappers() {
		if _, ok := mappers[k]; !ok {
			mappers[k] = v
		} else if ok {
			logger.Warn.Println("Duplicate mapper key: ", k)
		}
	}
	return mappers
}

// getExportedMappers defines all mappers for exported attributes.
// A FieldEntry defines a mapped attribute for the policy engine.
// 		Map: mapping function
//		FlatIndex: index in the flat record structure
//		Type: mapping function return type; if "MapSpecial*", the function modifies the input data
// 		Source: source field in the flat record structure
func getExportedMappers() map[string]*FieldEntry {
	return map[string]*FieldEntry{
		// SysFlow
		SF_TYPE:    &FieldEntry{Map: mapRecType(sfgo.SYSFLOW_SRC), FlatIndex: sfgo.SF_REC_TYPE, Type: MapSpecialStr, Source: sfgo.SYSFLOW_SRC},
		SF_OPFLAGS: &FieldEntry{Map: mapOpFlags(sfgo.SYSFLOW_SRC), FlatIndex: sfgo.EV_PROC_OPFLAGS_INT, Type: MapArrayStr, Source: sfgo.SYSFLOW_SRC},
		SF_RET:     &FieldEntry{Map: mapRet(sfgo.SYSFLOW_SRC), FlatIndex: sfgo.SF_REC_TYPE, Type: MapSpecialInt, Source: sfgo.SYSFLOW_SRC},
		SF_TS:      &FieldEntry{Map: mapInt(sfgo.SYSFLOW_SRC, sfgo.TS_INT), FlatIndex: sfgo.TS_INT, Type: MapIntVal, Source: sfgo.SYSFLOW_SRC},
		SF_ENDTS:   &FieldEntry{Map: mapEndTs(sfgo.SYSFLOW_SRC), FlatIndex: sfgo.FL_FILE_ENDTS_INT, Type: MapSpecialInt, Source: sfgo.SYSFLOW_SRC},

		SF_PROC_OID:      &FieldEntry{Map: mapOID(sfgo.SYSFLOW_SRC, sfgo.PROC_OID_HPID_INT, sfgo.PROC_OID_CREATETS_INT), FlatIndex: sfgo.PROC_OID_HPID_INT, Type: MapSpecialStr, Source: sfgo.SYSFLOW_SRC, Section: SectProc},
		SF_PROC_PID:      &FieldEntry{Map: mapInt(sfgo.SYSFLOW_SRC, sfgo.PROC_OID_HPID_INT), FlatIndex: sfgo.PROC_OID_HPID_INT, Type: MapIntVal, Source: sfgo.SYSFLOW_SRC, Section: SectProc},
		SF_PROC_NAME:     &FieldEntry{Map: mapName(sfgo.SYSFLOW_SRC, sfgo.PROC_EXE_STR), FlatIndex: sfgo.PROC_EXE_STR, Type: MapSpecialStr, Source: sfgo.SYSFLOW_SRC, Section: SectProc},
		SF_PROC_EXE:      &FieldEntry{Map: mapStr(sfgo.SYSFLOW_SRC, sfgo.PROC_EXE_STR), FlatIndex: sfgo.PROC_EXE_STR, Type: MapStrVal, Source: sfgo.SYSFLOW_SRC, Section: SectProc},
		SF_PROC_ARGS:     &FieldEntry{Map: mapStr(sfgo.SYSFLOW_SRC, sfgo.PROC_EXEARGS_STR), FlatIndex: sfgo.PROC_EXEARGS_STR, Type: MapStrVal, Source: sfgo.SYSFLOW_SRC, Section: SectProc},
		SF_PROC_UID:      &FieldEntry{Map: mapInt(sfgo.SYSFLOW_SRC, sfgo.PROC_UID_INT), FlatIndex: sfgo.PROC_UID_INT, Type: MapIntVal, Source: sfgo.SYSFLOW_SRC, Section: SectProc},
		SF_PROC_USER:     &FieldEntry{Map: mapStr(sfgo.SYSFLOW_SRC, sfgo.PROC_USERNAME_STR), FlatIndex: sfgo.PROC_USERNAME_STR, Type: MapStrVal, Source: sfgo.SYSFLOW_SRC, Section: SectProc},
		SF_PROC_TID:      &FieldEntry{Map: mapInt(sfgo.SYSFLOW_SRC, sfgo.TID_INT), FlatIndex: sfgo.TID_INT, Type: MapIntVal, Source: sfgo.SYSFLOW_SRC, Section: SectProc},
		SF_PROC_GID:      &FieldEntry{Map: mapInt(sfgo.SYSFLOW_SRC, sfgo.PROC_GID_INT), FlatIndex: sfgo.PROC_GID_INT, Type: MapIntVal, Source: sfgo.SYSFLOW_SRC, Section: SectProc},
		SF_PROC_GROUP:    &FieldEntry{Map: mapStr(sfgo.SYSFLOW_SRC, sfgo.PROC_GROUPNAME_STR), FlatIndex: sfgo.PROC_GROUPNAME_STR, Type: MapStrVal, Source: sfgo.SYSFLOW_SRC, Section: SectProc},
		SF_PROC_CREATETS: &FieldEntry{Map: mapInt(sfgo.SYSFLOW_SRC, sfgo.PROC_OID_CREATETS_INT), FlatIndex: sfgo.PROC_OID_CREATETS_INT, Type: MapIntVal, Source: sfgo.SYSFLOW_SRC, Section: SectProc},
		SF_PROC_TTY:      &FieldEntry{Map: mapInt(sfgo.SYSFLOW_SRC, sfgo.PROC_TTY_INT), FlatIndex: sfgo.PROC_TTY_INT, Type: MapBoolVal, Source: sfgo.SYSFLOW_SRC, Section: SectProc},
		SF_PROC_ENTRY:    &FieldEntry{Map: mapInt(sfgo.SYSFLOW_SRC, sfgo.PROC_ENTRY_INT), FlatIndex: sfgo.PROC_ENTRY_INT, Type: MapBoolVal, Source: sfgo.SYSFLOW_SRC, Section: SectProc},
		SF_PROC_CMDLINE:  &FieldEntry{Map: mapJoin(sfgo.SYSFLOW_SRC, sfgo.PROC_EXE_STR, sfgo.PROC_EXEARGS_STR), FlatIndex: sfgo.PROC_EXE_STR, Type: MapSpecialStr, Source: sfgo.SYSFLOW_SRC, Section: SectProc},
		SF_PROC_ANAME:    &FieldEntry{Map: mapCachedValue(sfgo.SYSFLOW_SRC, ProcAName), FlatIndex: A_IDS, Type: MapArrayStr, Source: sfgo.SYSFLOW_SRC, Section: SectProc, AuxAttr: ProcAName},
		SF_PROC_AEXE:     &FieldEntry{Map: mapCachedValue(sfgo.SYSFLOW_SRC, ProcAExe), FlatIndex: A_IDS, Type: MapArrayStr, Source: sfgo.SYSFLOW_SRC, Section: SectProc, AuxAttr: ProcAExe},
		SF_PROC_ACMDLINE: &FieldEntry{Map: mapCachedValue(sfgo.SYSFLOW_SRC, ProcACmdLine), FlatIndex: A_IDS, Type: MapArrayStr, Source: sfgo.SYSFLOW_SRC, Section: SectProc, AuxAttr: ProcACmdLine},
		SF_PROC_APID:     &FieldEntry{Map: mapCachedValue(sfgo.SYSFLOW_SRC, ProcAPID), FlatIndex: A_IDS, Type: MapArrayInt, Source: sfgo.SYSFLOW_SRC, Section: SectProc, AuxAttr: ProcAPID},

		SF_PPROC_OID:      &FieldEntry{Map: mapOID(sfgo.SYSFLOW_SRC, sfgo.PROC_POID_HPID_INT, sfgo.PROC_POID_CREATETS_INT), FlatIndex: sfgo.PROC_POID_HPID_INT, Type: MapSpecialStr, Source: sfgo.SYSFLOW_SRC, Section: SectPProc},
		SF_PPROC_PID:      &FieldEntry{Map: mapInt(sfgo.SYSFLOW_SRC, sfgo.PROC_POID_HPID_INT), FlatIndex: sfgo.PROC_POID_HPID_INT, Type: MapIntVal, Source: sfgo.SYSFLOW_SRC, Section: SectPProc},
		SF_PPROC_NAME:     &FieldEntry{Map: mapCachedValue(sfgo.SYSFLOW_SRC, PProcName), FlatIndex: PARENT_IDS, Type: MapSpecialStr, Source: sfgo.SYSFLOW_SRC, Section: SectPProc, AuxAttr: PProcName},
		SF_PPROC_EXE:      &FieldEntry{Map: mapCachedValue(sfgo.SYSFLOW_SRC, PProcExe), FlatIndex: PARENT_IDS, Type: MapSpecialStr, Source: sfgo.SYSFLOW_SRC, Section: SectPProc, AuxAttr: PProcExe},
		SF_PPROC_ARGS:     &FieldEntry{Map: mapCachedValue(sfgo.SYSFLOW_SRC, PProcArgs), FlatIndex: PARENT_IDS, Type: MapSpecialStr, Source: sfgo.SYSFLOW_SRC, Section: SectPProc, AuxAttr: PProcArgs},
		SF_PPROC_UID:      &FieldEntry{Map: mapCachedValue(sfgo.SYSFLOW_SRC, PProcUID), FlatIndex: PARENT_IDS, Type: MapSpecialInt, Source: sfgo.SYSFLOW_SRC, Section: SectPProc, AuxAttr: PProcUID},
		SF_PPROC_USER:     &FieldEntry{Map: mapCachedValue(sfgo.SYSFLOW_SRC, PProcUser), FlatIndex: PARENT_IDS, Type: MapSpecialStr, Source: sfgo.SYSFLOW_SRC, Section: SectPProc, AuxAttr: PProcUser},
		SF_PPROC_GID:      &FieldEntry{Map: mapCachedValue(sfgo.SYSFLOW_SRC, PProcGID), FlatIndex: PARENT_IDS, Type: MapSpecialInt, Source: sfgo.SYSFLOW_SRC, Section: SectPProc, AuxAttr: PProcGID},
		SF_PPROC_GROUP:    &FieldEntry{Map: mapCachedValue(sfgo.SYSFLOW_SRC, PProcGroup), FlatIndex: PARENT_IDS, Type: MapSpecialStr, Source: sfgo.SYSFLOW_SRC, Section: SectPProc, AuxAttr: PProcGroup},
		SF_PPROC_CREATETS: &FieldEntry{Map: mapInt(sfgo.SYSFLOW_SRC, sfgo.PROC_POID_CREATETS_INT), FlatIndex: sfgo.PROC_POID_CREATETS_INT, Type: MapIntVal, Source: sfgo.SYSFLOW_SRC, Section: SectPProc},
		SF_PPROC_TTY:      &FieldEntry{Map: mapCachedValue(sfgo.SYSFLOW_SRC, PProcTTY), FlatIndex: PARENT_IDS, Type: MapSpecialInt, Source: sfgo.SYSFLOW_SRC, Section: SectPProc, AuxAttr: PProcTTY},
		SF_PPROC_ENTRY:    &FieldEntry{Map: mapCachedValue(sfgo.SYSFLOW_SRC, PProcEntry), FlatIndex: PARENT_IDS, Type: MapSpecialInt, Source: sfgo.SYSFLOW_SRC, Section: SectPProc, AuxAttr: PProcEntry},
		SF_PPROC_CMDLINE:  &FieldEntry{Map: mapCachedValue(sfgo.SYSFLOW_SRC, PProcCmdLine), FlatIndex: PARENT_IDS, Type: MapSpecialStr, Source: sfgo.SYSFLOW_SRC, Section: SectPProc, AuxAttr: PProcCmdLine},

		SF_FILE_NAME:          &FieldEntry{Map: mapName(sfgo.SYSFLOW_SRC, sfgo.FILE_PATH_STR), FlatIndex: sfgo.FILE_PATH_STR, Type: MapSpecialStr, Source: sfgo.SYSFLOW_SRC, Section: SectFile},
		SF_FILE_PATH:          &FieldEntry{Map: mapPath(sfgo.SYSFLOW_SRC, sfgo.FILE_PATH_STR), FlatIndex: sfgo.FILE_PATH_STR, Type: MapSpecialStr, Source: sfgo.SYSFLOW_SRC, Section: SectFile},
		SF_FILE_SYMLINK:       &FieldEntry{Map: mapSymlink(sfgo.SYSFLOW_SRC, sfgo.FILE_PATH_STR), FlatIndex: sfgo.FILE_PATH_STR, Type: MapSpecialStr, Source: sfgo.SYSFLOW_SRC, Section: SectFile},
		SF_FILE_OID:           &FieldEntry{Map: mapStr(sfgo.SYSFLOW_SRC, sfgo.FILE_OID_STR), FlatIndex: sfgo.FILE_OID_STR, Type: MapStrVal, Source: sfgo.SYSFLOW_SRC, Section: SectFile},
		SF_FILE_DIRECTORY:     &FieldEntry{Map: mapDir(sfgo.SYSFLOW_SRC, sfgo.FILE_PATH_STR), FlatIndex: sfgo.FILE_PATH_STR, Type: MapSpecialStr, Source: sfgo.SYSFLOW_SRC, Section: SectFile},
		SF_FILE_NEWNAME:       &FieldEntry{Map: mapName(sfgo.SYSFLOW_SRC, sfgo.SEC_FILE_PATH_STR), FlatIndex: sfgo.SEC_FILE_PATH_STR, Type: MapSpecialStr, Source: sfgo.SYSFLOW_SRC, Section: SectFile},
		SF_FILE_NEWPATH:       &FieldEntry{Map: mapPath(sfgo.SYSFLOW_SRC, sfgo.SEC_FILE_PATH_STR), FlatIndex: sfgo.SEC_FILE_PATH_STR, Type: MapStrVal, Source: sfgo.SYSFLOW_SRC, Section: SectFile},
		SF_FILE_NEWSYMLINK:    &FieldEntry{Map: mapSymlink(sfgo.SYSFLOW_SRC, sfgo.SEC_FILE_PATH_STR), FlatIndex: sfgo.SEC_FILE_PATH_STR, Type: MapSpecialStr, Source: sfgo.SYSFLOW_SRC, Section: SectFile},
		SF_FILE_NEWOID:        &FieldEntry{Map: mapStr(sfgo.SYSFLOW_SRC, sfgo.SEC_FILE_OID_STR), FlatIndex: sfgo.SEC_FILE_OID_STR, Type: MapStrVal, Source: sfgo.SYSFLOW_SRC, Section: SectFile},
		SF_FILE_NEWDIRECTORY:  &FieldEntry{Map: mapDir(sfgo.SYSFLOW_SRC, sfgo.SEC_FILE_PATH_STR), FlatIndex: sfgo.SEC_FILE_PATH_STR, Type: MapSpecialStr, Source: sfgo.SYSFLOW_SRC, Section: SectFile},
		SF_FILE_TYPE:          &FieldEntry{Map: mapFileType(sfgo.SYSFLOW_SRC, sfgo.FILE_RESTYPE_INT), FlatIndex: sfgo.FILE_RESTYPE_INT, Type: MapSpecialStr, Source: sfgo.SYSFLOW_SRC, Section: SectFile},
		SF_FILE_IS_OPEN_WRITE: &FieldEntry{Map: mapIsOpenWrite(sfgo.SYSFLOW_SRC, sfgo.FL_FILE_OPENFLAGS_INT), FlatIndex: sfgo.FL_FILE_OPENFLAGS_INT, Type: MapSpecialBool, Source: sfgo.SYSFLOW_SRC, Section: SectFile},
		SF_FILE_IS_OPEN_READ:  &FieldEntry{Map: mapIsOpenRead(sfgo.SYSFLOW_SRC, sfgo.FL_FILE_OPENFLAGS_INT), FlatIndex: sfgo.FL_FILE_OPENFLAGS_INT, Type: MapSpecialBool, Source: sfgo.SYSFLOW_SRC, Section: SectFile},
		SF_FILE_FD:            &FieldEntry{Map: mapInt(sfgo.SYSFLOW_SRC, sfgo.FL_FILE_FD_INT), FlatIndex: sfgo.FL_FILE_FD_INT, Type: MapIntVal, Source: sfgo.SYSFLOW_SRC, Section: SectFile},
		SF_FILE_OPENFLAGS:     &FieldEntry{Map: mapOpenFlags(sfgo.SYSFLOW_SRC, sfgo.FL_FILE_OPENFLAGS_INT), FlatIndex: sfgo.FL_FILE_OPENFLAGS_INT, Type: MapArrayStr, Source: sfgo.SYSFLOW_SRC, Section: SectFile},

		SF_NET_PROTO: &FieldEntry{Map: mapInt(sfgo.SYSFLOW_SRC, sfgo.FL_NETW_PROTO_INT), FlatIndex: sfgo.FL_NETW_PROTO_INT, Type: MapIntVal, Source: sfgo.SYSFLOW_SRC, Section: SectNet},
		SF_NET_SPORT: &FieldEntry{Map: mapInt(sfgo.SYSFLOW_SRC, sfgo.FL_NETW_SPORT_INT), FlatIndex: sfgo.FL_NETW_SPORT_INT, Type: MapIntVal, Source: sfgo.SYSFLOW_SRC, Section: SectNet},
		SF_NET_DPORT: &FieldEntry{Map: mapInt(sfgo.SYSFLOW_SRC, sfgo.FL_NETW_DPORT_INT), FlatIndex: sfgo.FL_NETW_DPORT_INT, Type: MapIntVal, Source: sfgo.SYSFLOW_SRC, Section: SectNet},
		SF_NET_PORT:  &FieldEntry{Map: mapPort(sfgo.SYSFLOW_SRC, sfgo.FL_NETW_SPORT_INT, sfgo.FL_NETW_DPORT_INT), FlatIndex: sfgo.FL_NETW_SPORT_INT, Type: MapArrayStr, Source: sfgo.SYSFLOW_SRC, Section: SectNet},
		SF_NET_SIP:   &FieldEntry{Map: mapIP(sfgo.SYSFLOW_SRC, sfgo.FL_NETW_SIP_INT), FlatIndex: sfgo.FL_NETW_SIP_INT, Type: MapSpecialStr, Source: sfgo.SYSFLOW_SRC, Section: SectNet},
		SF_NET_DIP:   &FieldEntry{Map: mapIP(sfgo.SYSFLOW_SRC, sfgo.FL_NETW_DIP_INT), FlatIndex: sfgo.FL_NETW_DIP_INT, Type: MapSpecialStr, Source: sfgo.SYSFLOW_SRC, Section: SectNet},
		SF_NET_IP:    &FieldEntry{Map: mapIP(sfgo.SYSFLOW_SRC, sfgo.FL_NETW_SIP_INT, sfgo.FL_NETW_DIP_INT), FlatIndex: sfgo.FL_NETW_SIP_INT, Type: MapArrayStr, Source: sfgo.SYSFLOW_SRC, Section: SectNet},

		SF_FLOW_RBYTES: &FieldEntry{Map: mapSum(sfgo.SYSFLOW_SRC, sfgo.FL_FILE_NUMRRECVBYTES_INT, sfgo.FL_NETW_NUMRRECVBYTES_INT), FlatIndex: sfgo.FL_FILE_NUMRRECVBYTES_INT, Type: MapSpecialInt, Source: sfgo.SYSFLOW_SRC, Section: SectFlow},
		SF_FLOW_ROPS:   &FieldEntry{Map: mapSum(sfgo.SYSFLOW_SRC, sfgo.FL_FILE_NUMRRECVOPS_INT, sfgo.FL_NETW_NUMRRECVOPS_INT), FlatIndex: sfgo.FL_FILE_NUMRRECVOPS_INT, Type: MapSpecialInt, Source: sfgo.SYSFLOW_SRC, Section: SectFlow},
		SF_FLOW_WBYTES: &FieldEntry{Map: mapSum(sfgo.SYSFLOW_SRC, sfgo.FL_FILE_NUMWSENDBYTES_INT, sfgo.FL_NETW_NUMWSENDBYTES_INT), FlatIndex: sfgo.FL_FILE_NUMWSENDBYTES_INT, Type: MapSpecialInt, Source: sfgo.SYSFLOW_SRC, Section: SectFlow},
		SF_FLOW_WOPS:   &FieldEntry{Map: mapSum(sfgo.SYSFLOW_SRC, sfgo.FL_FILE_NUMWSENDOPS_INT, sfgo.FL_NETW_NUMWSENDOPS_INT), FlatIndex: sfgo.FL_FILE_NUMWSENDOPS_INT, Type: MapSpecialInt, Source: sfgo.SYSFLOW_SRC, Section: SectFlow},

		SF_CONTAINER_ID:         &FieldEntry{Map: mapStr(sfgo.SYSFLOW_SRC, sfgo.CONT_ID_STR), FlatIndex: sfgo.CONT_ID_STR, Type: MapStrVal, Source: sfgo.SYSFLOW_SRC, Section: SectCont},
		SF_CONTAINER_NAME:       &FieldEntry{Map: mapStr(sfgo.SYSFLOW_SRC, sfgo.CONT_NAME_STR), FlatIndex: sfgo.CONT_NAME_STR, Type: MapStrVal, Source: sfgo.SYSFLOW_SRC, Section: SectCont},
		SF_CONTAINER_IMAGEID:    &FieldEntry{Map: mapStr(sfgo.SYSFLOW_SRC, sfgo.CONT_IMAGEID_STR), FlatIndex: sfgo.CONT_IMAGEID_STR, Type: MapStrVal, Source: sfgo.SYSFLOW_SRC, Section: SectCont},
		SF_CONTAINER_IMAGE:      &FieldEntry{Map: mapStr(sfgo.SYSFLOW_SRC, sfgo.CONT_IMAGE_STR), FlatIndex: sfgo.CONT_IMAGE_STR, Type: MapStrVal, Source: sfgo.SYSFLOW_SRC, Section: SectCont},
		SF_CONTAINER_TYPE:       &FieldEntry{Map: mapContType(sfgo.SYSFLOW_SRC, sfgo.CONT_TYPE_INT), FlatIndex: sfgo.CONT_TYPE_INT, Type: MapSpecialStr, Source: sfgo.SYSFLOW_SRC, Section: SectCont},
		SF_CONTAINER_PRIVILEGED: &FieldEntry{Map: mapInt(sfgo.SYSFLOW_SRC, sfgo.CONT_PRIVILEGED_INT), FlatIndex: sfgo.CONT_PRIVILEGED_INT, Type: MapIntVal, Source: sfgo.SYSFLOW_SRC, Section: SectCont},

		SF_POD_TS:              &FieldEntry{Map: mapInt(sfgo.SYSFLOW_SRC, sfgo.POD_TS_INT), FlatIndex: sfgo.POD_TS_INT, Type: MapIntVal, Source: sfgo.SYSFLOW_SRC, Section: SectPod},
		SF_POD_ID:              &FieldEntry{Map: mapStr(sfgo.SYSFLOW_SRC, sfgo.POD_ID_STR), FlatIndex: sfgo.POD_ID_STR, Type: MapStrVal, Source: sfgo.SYSFLOW_SRC, Section: SectPod},
		SF_POD_NAME:            &FieldEntry{Map: mapStr(sfgo.SYSFLOW_SRC, sfgo.POD_NAME_STR), FlatIndex: sfgo.POD_NAME_STR, Type: MapStrVal, Source: sfgo.SYSFLOW_SRC, Section: SectPod},
		SF_POD_NODENAME:        &FieldEntry{Map: mapStr(sfgo.SYSFLOW_SRC, sfgo.POD_NODENAME_STR), FlatIndex: sfgo.POD_NODENAME_STR, Type: MapStrVal, Source: sfgo.SYSFLOW_SRC, Section: SectPod},
		SF_POD_NAMESPACE:       &FieldEntry{Map: mapStr(sfgo.SYSFLOW_SRC, sfgo.POD_NAMESPACE_STR), FlatIndex: sfgo.POD_NAMESPACE_STR, Type: MapStrVal, Source: sfgo.SYSFLOW_SRC, Section: SectPod},
		SF_POD_RESTARTCOUNT:    &FieldEntry{Map: mapInt(sfgo.SYSFLOW_SRC, sfgo.POD_RESTARTCOUNT_INT), FlatIndex: sfgo.POD_RESTARTCOUNT_INT, Type: MapIntVal, Source: sfgo.SYSFLOW_SRC, Section: SectPod},
		SF_POD_HOSTIP_JSON:     &FieldEntry{Map: mapStr(sfgo.SYSFLOW_SRC, sfgo.POD_HOSTIP_STR), FlatIndex: sfgo.POD_HOSTIP_STR, Type: MapStrVal, Source: sfgo.SYSFLOW_SRC, Section: SectNone},
		SF_POD_HOSTIP:          &FieldEntry{Map: mapIntArray(sfgo.SYSFLOW_SRC, sfgo.POD_HOSTIP_ANY), FlatIndex: sfgo.POD_HOSTIP_ANY, Type: MapArrayInt, Source: sfgo.SYSFLOW_SRC, Section: SectPod},
		SF_POD_INTERNALIP_JSON: &FieldEntry{Map: mapStr(sfgo.SYSFLOW_SRC, sfgo.POD_INTERNALIP_STR), FlatIndex: sfgo.POD_INTERNALIP_STR, Type: MapStrVal, Source: sfgo.SYSFLOW_SRC, Section: SectNone},
		SF_POD_INTERNALIP:      &FieldEntry{Map: mapIntArray(sfgo.SYSFLOW_SRC, sfgo.POD_INTERNALIP_ANY), FlatIndex: sfgo.POD_INTERNALIP_ANY, Type: MapArrayInt, Source: sfgo.SYSFLOW_SRC, Section: SectPod},
		SF_POD_SERVICES_JSON:   &FieldEntry{Map: mapStr(sfgo.SYSFLOW_SRC, sfgo.POD_SERVICES_STR), FlatIndex: sfgo.POD_SERVICES_STR, Type: MapStrVal, Source: sfgo.SYSFLOW_SRC, Section: SectNone},
		SF_POD_SERVICES:        &FieldEntry{Map: mapSvcArray(sfgo.SYSFLOW_SRC, sfgo.POD_SERVICES_ANY), FlatIndex: sfgo.POD_SERVICES_ANY, Type: MapArraySvc, Source: sfgo.SYSFLOW_SRC, Section: SectPod},

		SF_K8SE_ACTION:  &FieldEntry{Map: mapAction(sfgo.SYSFLOW_SRC, sfgo.K8SE_ACTION_INT), FlatIndex: sfgo.K8SE_ACTION_INT, Type: MapSpecialStr, Source: sfgo.SYSFLOW_SRC, Section: SectK8sEvt},
		SF_K8SE_KIND:    &FieldEntry{Map: mapKind(sfgo.SYSFLOW_SRC, sfgo.K8SE_KIND_INT), FlatIndex: sfgo.K8SE_KIND_INT, Type: MapSpecialStr, Source: sfgo.SYSFLOW_SRC, Section: SectK8sEvt},
		SF_K8SE_MESSAGE: &FieldEntry{Map: mapStr(sfgo.SYSFLOW_SRC, sfgo.K8SE_MESSAGE_STR), FlatIndex: sfgo.K8SE_MESSAGE_STR, Type: MapStrVal, Source: sfgo.SYSFLOW_SRC, Section: SectK8sEvt},

		SF_NODE_ID: &FieldEntry{Map: mapStr(sfgo.SYSFLOW_SRC, sfgo.SFHE_EXPORTER_STR), FlatIndex: sfgo.SFHE_EXPORTER_STR, Type: MapStrVal, Source: sfgo.SYSFLOW_SRC, Section: SectNode},
		SF_NODE_IP: &FieldEntry{Map: mapStr(sfgo.SYSFLOW_SRC, sfgo.SFHE_IP_STR), FlatIndex: sfgo.SFHE_IP_STR, Type: MapStrVal, Source: sfgo.SYSFLOW_SRC, Section: SectNode},

		SF_SCHEMA_VERSION: &FieldEntry{Map: mapInt(sfgo.SYSFLOW_SRC, sfgo.SFHE_VERSION_INT), FlatIndex: sfgo.SFHE_VERSION_INT, Type: MapIntVal, Source: sfgo.SYSFLOW_SRC, Section: SectMeta},
		SF_TRACENAME:      &FieldEntry{Map: mapName(sfgo.SYSFLOW_SRC, sfgo.SFHE_FILENAME_STR), FlatIndex: sfgo.SFHE_FILENAME_STR, Type: MapSpecialStr, Source: sfgo.SYSFLOW_SRC, Section: SectMeta},
	}
}

// getExtendedMappers defines all mappers for extended attributes.
// nolint
func getExtendedMappers() map[string]FieldMap {
	return map[string]FieldMap{
		//Ext processes
		EXT_PROC_GUID_STR:                mapStr(sfgo.PROCESS_SRC, sfgo.PROC_GUID_STR),
		EXT_PROC_IMAGE_STR:               mapStr(sfgo.PROCESS_SRC, sfgo.PROC_IMAGE_STR),
		EXT_PROC_CURR_DIRECTORY_STR:      mapDir(sfgo.PROCESS_SRC, sfgo.PROC_CURR_DIRECTORY_STR),
		EXT_PROC_LOGON_GUID_STR:          mapStr(sfgo.PROCESS_SRC, sfgo.PROC_LOGON_GUID_STR),
		EXT_PROC_LOGON_ID_STR:            mapStr(sfgo.PROCESS_SRC, sfgo.PROC_LOGON_ID_STR),
		EXT_PROC_TERMINAL_SESSION_ID_STR: mapStr(sfgo.PROCESS_SRC, sfgo.PROC_TERMINAL_SESSION_ID_STR),
		EXT_PROC_INTEGRITY_LEVEL_STR:     mapStr(sfgo.PROCESS_SRC, sfgo.PROC_INTEGRITY_LEVEL_STR),
		EXT_PROC_SIGNATURE_STR:           mapStr(sfgo.PROCESS_SRC, sfgo.PROC_SIGNATURE_STR),
		EXT_PROC_SIGNATURE_STATUS_STR:    mapStr(sfgo.PROCESS_SRC, sfgo.PROC_SIGNATURE_STATUS_STR),
		EXT_PROC_SHA1_HASH_STR:           mapStr(sfgo.PROCESS_SRC, sfgo.PROC_SHA1_HASH_STR),
		EXT_PROC_MD5_HASH_STR:            mapStr(sfgo.PROCESS_SRC, sfgo.PROC_MD5_HASH_STR),
		EXT_PROC_SHA256_HASH_STR:         mapStr(sfgo.PROCESS_SRC, sfgo.PROC_SHA256_HASH_STR),
		EXT_PROC_IMP_HASH_STR:            mapStr(sfgo.PROCESS_SRC, sfgo.PROC_IMP_HASH_STR),
		EXT_PROC_SIGNED_INT:              mapInt(sfgo.PROCESS_SRC, sfgo.PROC_SIGNED_INT),

		//Ext files
		EXT_FILE_SIGNATURE_STR:        mapStr(sfgo.FILE_SRC, sfgo.FILE_SIGNATURE_STR),
		EXT_FILE_SIGNATURE_STATUS_STR: mapStr(sfgo.FILE_SRC, sfgo.FILE_SIGNATURE_STATUS_STR),
		EXT_FILE_SHA1_HASH_STR:        mapStr(sfgo.FILE_SRC, sfgo.FILE_SHA1_HASH_STR),
		EXT_FILE_MD5_HASH_STR:         mapStr(sfgo.FILE_SRC, sfgo.FILE_MD5_HASH_STR),
		EXT_FILE_SHA256_HASH_STR:      mapStr(sfgo.FILE_SRC, sfgo.FILE_SHA256_HASH_STR),
		EXT_FILE_IMP_HASH_STR:         mapStr(sfgo.FILE_SRC, sfgo.FILE_IMP_HASH_STR),
		EXT_FILE_SIGNED_INT:           mapInt(sfgo.FILE_SRC, sfgo.FILE_SIGNED_INT),

		//Ext network
		EXT_NET_SOURCE_HOST_NAME_STR: mapStr(sfgo.NETWORK_SRC, sfgo.NET_SOURCE_HOST_NAME_STR),
		EXT_NET_SOURCE_PORT_NAME_STR: mapStr(sfgo.NETWORK_SRC, sfgo.NET_SOURCE_PORT_NAME_STR),
		EXT_NET_DEST_HOST_NAME_STR:   mapStr(sfgo.NETWORK_SRC, sfgo.NET_DEST_HOST_NAME_STR),
		EXT_NET_DEST_PORT_NAME_STR:   mapStr(sfgo.NETWORK_SRC, sfgo.NET_DEST_PORT_NAME_STR),

		//Ext target proc
		EXT_TARG_PROC_OID_CREATETS_INT:       mapInt(sfgo.TARG_PROC_SRC, sfgo.EVT_TARG_PROC_OID_CREATETS_INT),
		EXT_TARG_PROC_OID_HPID_INT:           mapInt(sfgo.TARG_PROC_SRC, sfgo.EVT_TARG_PROC_OID_HPID_INT),
		EXT_TARG_PROC_TS_INT:                 mapInt(sfgo.TARG_PROC_SRC, sfgo.EVT_TARG_PROC_TS_INT),
		EXT_TARG_PROC_POID_CREATETS_INT:      mapInt(sfgo.TARG_PROC_SRC, sfgo.EVT_TARG_PROC_POID_CREATETS_INT),
		EXT_TARG_PROC_POID_HPID_INT:          mapInt(sfgo.TARG_PROC_SRC, sfgo.EVT_TARG_PROC_POID_HPID_INT),
		EXT_TARG_PROC_EXE_STR:                mapStr(sfgo.TARG_PROC_SRC, sfgo.EVT_TARG_PROC_EXE_STR),
		EXT_TARG_PROC_EXEARGS_STR:            mapStr(sfgo.TARG_PROC_SRC, sfgo.EVT_TARG_PROC_EXEARGS_STR),
		EXT_TARG_PROC_UID_INT:                mapInt(sfgo.TARG_PROC_SRC, sfgo.EVT_TARG_PROC_UID_INT),
		EXT_TARG_PROC_GID_INT:                mapInt(sfgo.TARG_PROC_SRC, sfgo.EVT_TARG_PROC_GID_INT),
		EXT_TARG_PROC_USERNAME_STR:           mapStr(sfgo.TARG_PROC_SRC, sfgo.EVT_TARG_PROC_USERNAME_STR),
		EXT_TARG_PROC_GROUPNAME_STR:          mapStr(sfgo.TARG_PROC_SRC, sfgo.EVT_TARG_PROC_GROUPNAME_STR),
		EXT_TARG_PROC_TTY_INT:                mapInt(sfgo.TARG_PROC_SRC, sfgo.EVT_TARG_PROC_TTY_INT),
		EXT_TARG_PROC_CONTAINERID_STRING_STR: mapStr(sfgo.TARG_PROC_SRC, sfgo.EVT_TARG_PROC_CONTAINERID_STRING_STR),
		EXT_TARG_PROC_ENTRY_INT:              mapEntry(sfgo.TARG_PROC_SRC, sfgo.EVT_TARG_PROC_ENTRY_INT),

		EXT_TARG_PROC_GUID_STR:                mapStr(sfgo.TARG_PROC_SRC, sfgo.EVT_TARG_PROC_GUID_STR),
		EXT_TARG_PROC_IMAGE_STR:               mapStr(sfgo.TARG_PROC_SRC, sfgo.EVT_TARG_PROC_IMAGE_STR),
		EXT_TARG_PROC_CURR_DIRECTORY_STR:      mapDir(sfgo.TARG_PROC_SRC, sfgo.EVT_TARG_PROC_CURR_DIRECTORY_STR),
		EXT_TARG_PROC_LOGON_GUID_STR:          mapStr(sfgo.TARG_PROC_SRC, sfgo.EVT_TARG_PROC_LOGON_GUID_STR),
		EXT_TARG_PROC_LOGON_ID_STR:            mapStr(sfgo.TARG_PROC_SRC, sfgo.EVT_TARG_PROC_LOGON_ID_STR),
		EXT_TARG_PROC_TERMINAL_SESSION_ID_STR: mapStr(sfgo.TARG_PROC_SRC, sfgo.EVT_TARG_PROC_TERMINAL_SESSION_ID_STR),
		EXT_TARG_PROC_INTEGRITY_LEVEL_STR:     mapStr(sfgo.TARG_PROC_SRC, sfgo.EVT_TARG_PROC_INTEGRITY_LEVEL_STR),
		EXT_TARG_PROC_SIGNATURE_STR:           mapStr(sfgo.TARG_PROC_SRC, sfgo.EVT_TARG_PROC_SIGNATURE_STR),
		EXT_TARG_PROC_SIGNATURE_STATUS_STR:    mapStr(sfgo.TARG_PROC_SRC, sfgo.EVT_TARG_PROC_SIGNATURE_STATUS_STR),
		EXT_TARG_PROC_SHA1_HASH_STR:           mapStr(sfgo.TARG_PROC_SRC, sfgo.EVT_TARG_PROC_SHA1_HASH_STR),
		EXT_TARG_PROC_MD5_HASH_STR:            mapStr(sfgo.TARG_PROC_SRC, sfgo.EVT_TARG_PROC_MD5_HASH_STR),
		EXT_TARG_PROC_SHA256_HASH_STR:         mapStr(sfgo.TARG_PROC_SRC, sfgo.EVT_TARG_PROC_SHA256_HASH_STR),
		EXT_TARG_PROC_IMP_HASH_STR:            mapStr(sfgo.TARG_PROC_SRC, sfgo.EVT_TARG_PROC_IMP_HASH_STR),
		EXT_TARG_PROC_SIGNED_INT:              mapInt(sfgo.TARG_PROC_SRC, sfgo.EVT_TARG_PROC_SIGNED_INT),
		EXT_TARG_PROC_START_ADDR_STR:          mapStr(sfgo.TARG_PROC_SRC, sfgo.EVT_TARG_PROC_START_ADDR_STR),
		EXT_TARG_PROC_START_MODULE_STR:        mapStr(sfgo.TARG_PROC_SRC, sfgo.EVT_TARG_PROC_START_MODULE_STR),
		EXT_TARG_PROC_START_FUNCTION_STR:      mapStr(sfgo.TARG_PROC_SRC, sfgo.EVT_TARG_PROC_START_FUNCTION_STR),
		EXT_TARG_PROC_GRANT_ACCESS_STR:        mapStr(sfgo.TARG_PROC_SRC, sfgo.EVT_TARG_PROC_GRANT_ACCESS_STR),
		EXT_TARG_PROC_CALL_TRACE_STR:          mapStr(sfgo.TARG_PROC_SRC, sfgo.EVT_TARG_PROC_CALL_TRACE_STR),
		EXT_TARG_PROC_ACCESS_TYPE_STR:         mapStr(sfgo.TARG_PROC_SRC, sfgo.EVT_TARG_PROC_ACCESS_TYPE_STR),
		EXT_TARG_PROC_NEW_THREAD_ID_INT:       mapInt(sfgo.TARG_PROC_SRC, sfgo.EVT_TARG_PROC_NEW_THREAD_ID_INT),
	}
}

// getNonExportedMappers defines all mappers for non-exported (query-only) attributes.
func getNonExportedMappers() map[string]*FieldEntry {
	return map[string]*FieldEntry{
		// Falco
		FALCO_EVT_TYPE:          &FieldEntry{Map: mapOpFlags(sfgo.SYSFLOW_SRC)},
		FALCO_EVT_RAW_RES:       &FieldEntry{Map: mapRecType(sfgo.SYSFLOW_SRC)},
		FALCO_EVT_RAW_TIME:      &FieldEntry{Map: mapInt(sfgo.SYSFLOW_SRC, sfgo.TS_INT)},
		FALCO_EVT_DIR:           &FieldEntry{Map: mapConsts(FALCO_ENTER_EVENT, FALCO_EXIT_EVENT)},
		FALCO_EVT_IS_OPEN_READ:  &FieldEntry{Map: mapIsOpenRead(sfgo.SYSFLOW_SRC, sfgo.FL_FILE_OPENFLAGS_INT)},
		FALCO_EVT_IS_OPEN_WRITE: &FieldEntry{Map: mapIsOpenWrite(sfgo.SYSFLOW_SRC, sfgo.FL_FILE_OPENFLAGS_INT)},
		FALCO_EVT_UID:           &FieldEntry{Map: mapInt(sfgo.SYSFLOW_SRC, sfgo.PROC_UID_INT)},
		FALCO_FD_TYPECHAR:       &FieldEntry{Map: mapFileType(sfgo.SYSFLOW_SRC, sfgo.FILE_RESTYPE_INT)},
		FALCO_FD_DIRECTORY:      &FieldEntry{Map: mapDir(sfgo.SYSFLOW_SRC, sfgo.FILE_PATH_STR)},
		FALCO_FD_NAME:           &FieldEntry{Map: mapName(sfgo.SYSFLOW_SRC, sfgo.FILE_PATH_STR)},
		FALCO_FD_FILENAME:       &FieldEntry{Map: mapName(sfgo.SYSFLOW_SRC, sfgo.FILE_PATH_STR)},
		FALCO_FD_PROTO:          &FieldEntry{Map: mapInt(sfgo.SYSFLOW_SRC, sfgo.FL_NETW_PROTO_INT)},
		FALCO_FD_LPROTO:         &FieldEntry{Map: mapInt(sfgo.SYSFLOW_SRC, sfgo.FL_NETW_PROTO_INT)},
		FALCO_FD_L4PROTO:        &FieldEntry{Map: mapInt(sfgo.SYSFLOW_SRC, sfgo.FL_NETW_PROTO_INT)},
		FALCO_FD_RPROTO:         &FieldEntry{Map: mapInt(sfgo.SYSFLOW_SRC, sfgo.FL_NETW_PROTO_INT)},
		FALCO_FD_SPROTO:         &FieldEntry{Map: mapInt(sfgo.SYSFLOW_SRC, sfgo.FL_NETW_PROTO_INT)},
		FALCO_FD_CPROTO:         &FieldEntry{Map: mapInt(sfgo.SYSFLOW_SRC, sfgo.FL_NETW_PROTO_INT)},
		FALCO_FD_SPORT:          &FieldEntry{Map: mapInt(sfgo.SYSFLOW_SRC, sfgo.FL_NETW_SPORT_INT)},
		FALCO_FD_DPORT:          &FieldEntry{Map: mapInt(sfgo.SYSFLOW_SRC, sfgo.FL_NETW_DPORT_INT)},
		FALCO_FD_SIP:            &FieldEntry{Map: mapIP(sfgo.SYSFLOW_SRC, sfgo.FL_NETW_SIP_INT)},
		FALCO_FD_DIP:            &FieldEntry{Map: mapIP(sfgo.SYSFLOW_SRC, sfgo.FL_NETW_DIP_INT)},
		FALCO_FD_IP:             &FieldEntry{Map: mapIP(sfgo.SYSFLOW_SRC, sfgo.FL_NETW_SIP_INT, sfgo.FL_NETW_DIP_INT)},
		FALCO_FD_PORT:           &FieldEntry{Map: mapPort(sfgo.SYSFLOW_SRC, sfgo.FL_NETW_SPORT_INT, sfgo.FL_NETW_DPORT_INT)},
		FALCO_FD_NUM:            &FieldEntry{Map: mapInt(sfgo.SYSFLOW_SRC, sfgo.FL_FILE_FD_INT)},
		FALCO_USER_NAME:         &FieldEntry{Map: mapStr(sfgo.SYSFLOW_SRC, sfgo.PROC_USERNAME_STR)},
		FALCO_PROC_PID:          &FieldEntry{Map: mapInt(sfgo.SYSFLOW_SRC, sfgo.PROC_OID_HPID_INT)},
		FALCO_PROC_TID:          &FieldEntry{Map: mapInt(sfgo.SYSFLOW_SRC, sfgo.TID_INT)},
		FALCO_PROC_GID:          &FieldEntry{Map: mapInt(sfgo.SYSFLOW_SRC, sfgo.PROC_GID_INT)},
		FALCO_PROC_UID:          &FieldEntry{Map: mapInt(sfgo.SYSFLOW_SRC, sfgo.PROC_UID_INT)},
		FALCO_PROC_GROUP:        &FieldEntry{Map: mapStr(sfgo.SYSFLOW_SRC, sfgo.PROC_GROUPNAME_STR)},
		FALCO_PROC_TTY:          &FieldEntry{Map: mapCachedValue(sfgo.SYSFLOW_SRC, PProcTTY)},
		FALCO_PROC_USER:         &FieldEntry{Map: mapStr(sfgo.SYSFLOW_SRC, sfgo.PROC_USERNAME_STR)},
		FALCO_PROC_EXE:          &FieldEntry{Map: mapStr(sfgo.SYSFLOW_SRC, sfgo.PROC_EXE_STR)},
		FALCO_PROC_NAME:         &FieldEntry{Map: mapName(sfgo.SYSFLOW_SRC, sfgo.PROC_EXE_STR)},
		FALCO_PROC_ARGS:         &FieldEntry{Map: mapStr(sfgo.SYSFLOW_SRC, sfgo.PROC_EXEARGS_STR)},
		FALCO_PROC_CREATE_TIME:  &FieldEntry{Map: mapInt(sfgo.SYSFLOW_SRC, sfgo.PROC_POID_CREATETS_INT)},
		FALCO_PROC_CMDLINE:      &FieldEntry{Map: mapJoin(sfgo.SYSFLOW_SRC, sfgo.PROC_EXE_STR, sfgo.PROC_EXEARGS_STR)},
		FALCO_PROC_ANAME:        &FieldEntry{Map: mapCachedValue(sfgo.SYSFLOW_SRC, ProcAName)},
		FALCO_PROC_APID:         &FieldEntry{Map: mapCachedValue(sfgo.SYSFLOW_SRC, ProcAPID)},
		FALCO_PROC_PPID:         &FieldEntry{Map: mapInt(sfgo.SYSFLOW_SRC, sfgo.PROC_POID_HPID_INT)},
		FALCO_PROC_PGID:         &FieldEntry{Map: mapCachedValue(sfgo.SYSFLOW_SRC, PProcGID)},
		FALCO_PROC_PUID:         &FieldEntry{Map: mapCachedValue(sfgo.SYSFLOW_SRC, PProcUID)},
		FALCO_PROC_PGROUP:       &FieldEntry{Map: mapCachedValue(sfgo.SYSFLOW_SRC, PProcGroup)},
		FALCO_PROC_PTTY:         &FieldEntry{Map: mapCachedValue(sfgo.SYSFLOW_SRC, PProcTTY)},
		FALCO_PROC_PUSER:        &FieldEntry{Map: mapCachedValue(sfgo.SYSFLOW_SRC, PProcUser)},
		FALCO_PROC_PEXE:         &FieldEntry{Map: mapCachedValue(sfgo.SYSFLOW_SRC, PProcExe)},
		FALCO_PROC_PARGS:        &FieldEntry{Map: mapCachedValue(sfgo.SYSFLOW_SRC, PProcArgs)},
		FALCO_PROC_PCREATE_TIME: &FieldEntry{Map: mapInt(sfgo.SYSFLOW_SRC, sfgo.PROC_POID_CREATETS_INT)},
		FALCO_PROC_PNAME:        &FieldEntry{Map: mapCachedValue(sfgo.SYSFLOW_SRC, PProcName)},
		FALCO_PROC_PCMDLINE:     &FieldEntry{Map: mapCachedValue(sfgo.SYSFLOW_SRC, PProcCmdLine)},
		FALCO_CONT_ID:           &FieldEntry{Map: mapStr(sfgo.SYSFLOW_SRC, sfgo.CONT_ID_STR)},
		FALCO_CONT_IMAGE_ID:     &FieldEntry{Map: mapStr(sfgo.SYSFLOW_SRC, sfgo.CONT_IMAGEID_STR)},
		FALCO_CONT_IMAGE:        &FieldEntry{Map: mapStr(sfgo.SYSFLOW_SRC, sfgo.CONT_IMAGE_STR)},
		FALCO_CONT_NAME:         &FieldEntry{Map: mapStr(sfgo.SYSFLOW_SRC, sfgo.CONT_NAME_STR)},
		FALCO_CONT_TYPE:         &FieldEntry{Map: mapContType(sfgo.SYSFLOW_SRC, sfgo.CONT_TYPE_INT)},
		FALCO_CONT_PRIVILEGED:   &FieldEntry{Map: mapInt(sfgo.SYSFLOW_SRC, sfgo.CONT_PRIVILEGED_INT)},
	}
}

func mapStr(src sfgo.Source, attr sfgo.Attribute) FieldMap {
	return func(r *Record) interface{} { return r.GetStr(attr, src) }
}

func mapInt(src sfgo.Source, attr sfgo.Attribute) FieldMap {
	return func(r *Record) interface{} { return r.GetInt(attr, src) }
}

func mapIntArray(src sfgo.Source, attr sfgo.Attribute) FieldMap {
	return func(r *Record) interface{} { return r.GetIntArray(attr, src) }
}

func mapSvcArray(src sfgo.Source, attr sfgo.Attribute) FieldMap {
	return func(r *Record) interface{} { return r.GetSvcArray(attr, src) }
}

func mapSum(src sfgo.Source, attrs ...sfgo.Attribute) FieldMap {
	return func(r *Record) interface{} {
		var sum int64 = 0
		for _, attr := range attrs {
			sum += r.GetInt(attr, src)
		}
		return sum
	}
}

func mapJoin(src sfgo.Source, attrs ...sfgo.Attribute) FieldMap {
	return func(r *Record) interface{} {
		var join string = r.GetStr(attrs[0], src)
		for _, attr := range attrs[1:] {
			join += SPACE + r.GetStr(attr, src)
		}
		return join
	}
}

func mapRecType(src sfgo.Source) FieldMap {
	return func(r *Record) interface{} {
		rtype, _ := sfgo.ParseRecordType(r.GetInt(sfgo.SF_REC_TYPE, src))
		return rtype.String()
	}
}

func mapOpFlags(src sfgo.Source) FieldMap {
	return func(r *Record) interface{} {
		opflags := r.GetInt(sfgo.EV_PROC_OPFLAGS_INT, src)
		rtype, _ := sfgo.ParseRecordType(r.GetInt(sfgo.SF_REC_TYPE, src))
		return strings.Join(sfgo.GetOpFlags(int32(opflags), rtype), LISTSEP)
	}
}

// nolint
func mapEvtType(src sfgo.Source) FieldMap {
	return func(r *Record) interface{} {
		opflags := r.GetInt(sfgo.EV_PROC_OPFLAGS_INT, src)
		rtype, _ := sfgo.ParseRecordType(r.GetInt(sfgo.SF_REC_TYPE, src))
		return strings.Join(sfgo.GetEvtTypes(int32(opflags), rtype), LISTSEP)
	}
}

func mapRet(src sfgo.Source) FieldMap {
	return func(r *Record) interface{} {
		switch r.GetInt(sfgo.SF_REC_TYPE, src) {
		case sfgo.PROC_EVT:
			fallthrough
		case sfgo.FILE_EVT:
			return r.GetInt(sfgo.RET_INT, src)
		default:
			return sfgo.Zeros.Int64
		}
	}
}

func mapEndTs(src sfgo.Source) FieldMap {
	return func(r *Record) interface{} {
		switch r.GetInt(sfgo.SF_REC_TYPE, src) {
		case sfgo.FILE_FLOW:
			return r.GetInt(sfgo.FL_FILE_ENDTS_INT, src)
		case sfgo.NET_FLOW:
			return r.GetInt(sfgo.FL_NETW_ENDTS_INT, src)
		case sfgo.K8S_EVT:
			return r.GetInt(sfgo.TS_INT, src)
		default:
			return sfgo.Zeros.Int64
		}
	}
}

// nolint
func mapEntry(src sfgo.Source, attr sfgo.Attribute) FieldMap {
	return func(r *Record) interface{} {
		return r.GetInt(attr, src) == 1
	}
}

func mapName(src sfgo.Source, attr sfgo.Attribute) FieldMap {
	return func(r *Record) interface{} {
		return filepath.Base(r.GetStr(attr, src))
	}
}

func mapDir(src sfgo.Source, attr sfgo.Attribute) FieldMap {
	return func(r *Record) interface{} {
		return filepath.Dir(mapPath(src, attr)(r).(string))
	}
}

// nolint
func mapRepo(src sfgo.Source, attr sfgo.Attribute) FieldMap {
	return func(r *Record) interface{} {
		return strings.Split(r.GetStr(attr, src), ":")[0]
	}
}

func mapPath(src sfgo.Source, attr sfgo.Attribute) FieldMap {
	return func(r *Record) interface{} {
		path, _ := parseSymPath(src, attr, r)
		return path
	}
}

func mapSymlink(src sfgo.Source, attr sfgo.Attribute) FieldMap {
	return func(r *Record) interface{} {
		_, link := parseSymPath(src, attr, r)
		return link
	}
}

func mapFileType(src sfgo.Source, attr sfgo.Attribute) FieldMap {
	return func(r *Record) interface{} {
		return sfgo.GetFileType(r.GetInt(attr, src))
	}
}

func mapIsOpenWrite(src sfgo.Source, attr sfgo.Attribute) FieldMap {
	return func(r *Record) interface{} {
		return sfgo.IsOpenWrite(r.GetInt(attr, src))
	}
}

func mapIsOpenRead(src sfgo.Source, attr sfgo.Attribute) FieldMap {
	return func(r *Record) interface{} {
		return sfgo.IsOpenRead(r.GetInt(attr, src))
	}
}

func mapOpenFlags(src sfgo.Source, attr sfgo.Attribute) FieldMap {
	return func(r *Record) interface{} {
		return strings.Join(sfgo.GetOpenFlags(r.GetInt(attr, src)), LISTSEP)
	}
}

// nolint
func mapProto(src sfgo.Source, attr sfgo.Attribute) FieldMap {
	return func(r *Record) interface{} {
		return sfgo.GetProto(r.GetInt(attr, src))
	}
}

func mapPort(src sfgo.Source, attrs ...sfgo.Attribute) FieldMap {
	return func(r *Record) interface{} {
		var ports = make([]string, 0)
		for _, attr := range attrs {
			ports = append(ports, strconv.FormatInt(r.GetInt(attr, src), 10))
		}
		return strings.Join(ports, LISTSEP)
	}
}

func mapIP(src sfgo.Source, attrs ...sfgo.Attribute) FieldMap {
	return func(r *Record) interface{} {
		var ips = make([]string, 0)
		for _, attr := range attrs {
			ips = append(ips, sfgo.GetIPStr(int32(r.GetInt(attr, src))))
		}
		return strings.Join(ips, LISTSEP)
	}
}

func mapContType(src sfgo.Source, attr sfgo.Attribute) FieldMap {
	return func(r *Record) interface{} {
		return sfgo.GetContType(r.GetInt(attr, src))
	}
}

func mapAction(src sfgo.Source, attr sfgo.Attribute) FieldMap {
	return func(r *Record) interface{} {
		return sfgo.K8sAction(r.GetInt(attr, src)).String()
	}
}

func mapKind(src sfgo.Source, attr sfgo.Attribute) FieldMap {
	return func(r *Record) interface{} {
		return sfgo.K8sComponent(r.GetInt(attr, src)).String()
	}
}

func mapCachedValue(src sfgo.Source, attr RecAttribute) FieldMap {
	return func(r *Record) interface{} {
		oid := sfgo.OID{CreateTS: r.GetInt(sfgo.PROC_OID_CREATETS_INT, src), Hpid: r.GetInt(sfgo.PROC_OID_HPID_INT, src)}
		return r.GetCachedValue(oid, attr)
	}
}

func mapOID(src sfgo.Source, attrs ...sfgo.Attribute) FieldMap {
	return func(r *Record) interface{} {
		h := xxhash.New()
		for _, attr := range attrs {
			h.Write([]byte(fmt.Sprintf("%v", r.GetInt(attr, src))))
		}
		return fmt.Sprintf("%x", h.Sum(nil))
	}
}

func mapConsts(consts ...string) FieldMap {
	return func(r *Record) interface{} {
		return strings.Join(consts, LISTSEP)
	}
}

// nolint
func mapNa(attr string) FieldMap {
	return func(r *Record) interface{} {
		logger.Warn.Println("Attribute not supported ", attr)
		return sfgo.Zeros.String
	}
}<|MERGE_RESOLUTION|>--- conflicted
+++ resolved
@@ -173,12 +173,8 @@
 		if v, ok := o.(string); ok {
 			if isPathExp && v != "" && jsonpath != "" {
 				return gjson.Get(v, jsonpath).String()
-				//res := gjson.Get(v, jsonpath).String()
-				//logger.Trace.Printf("%s[%s] = %s", baseattr, jsonpath, res)
-				//return res
 			}
 			return trimBoundingQuotes(v)
-<<<<<<< HEAD
 		} else if v, ok := o.(int64); ok {
 			if baseattr == SF_PROC_TTY || baseattr == SF_PROC_ENTRY {
 				return strconv.FormatBool(v != 0)
@@ -187,16 +183,6 @@
 		} else if v, ok := o.(int32); ok { // sf.pproc.* int fields
 			return strconv.FormatInt(int64(v), 10)
 		} else if v, ok := o.(bool); ok { // sf.pproc.tty, sf.pproc.entry field
-=======
-		} else if v, ok := m.Map(attr)(r).(int64); ok {
-			if attr == SF_PROC_TTY || attr == SF_PROC_ENTRY {
-				return strconv.FormatBool(v != 0)
-			}
-			return strconv.FormatInt(v, 10)
-		} else if v, ok := m.Map(attr)(r).(int32); ok { // sf.pproc.* int fields
-			return strconv.FormatInt(int64(v), 10)
-		} else if v, ok := m.Map(attr)(r).(bool); ok { // sf.pproc.tty, sf.pproc.entry field
->>>>>>> fe528079
 			return strconv.FormatBool(v)
 		}
 
