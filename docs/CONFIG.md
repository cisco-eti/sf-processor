--- conflicted
+++ resolved
@@ -59,10 +59,6 @@
 - _mode_ (optional): The mode of the policy engine. Allowed values are:
   - `alert` (default): the policy engine generates rule-based alerts; `alert` is a blocking mode that drops all records that do not match any given rule. If no mode is specified, the policy engine runs in `alert` mode by default.
   - `enrich` for enriching records with additional context from the rule. In contrast to `alert`, this is a non-blocking mode which applies tagging and action enrichments to matching records as defined in the policy file. Non-matching records are passed on "as is".
-<<<<<<< HEAD
-=======
-
->>>>>>> fe528079
 - _monitor_ (optional): Specifies if changes to the policy file(s) should be monitored and updated in the policy engine.
   - `none` (default): no monitor is used.
   - `local`: the processor will monitor for changes in the policies path and update its rule set if changes are detected.
