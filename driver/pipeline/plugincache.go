//
// Copyright (C) 2020 IBM Corporation.
//
// Authors:
// Frederico Araujo <frederico.araujo@ibm.com>
// Teryl Taylor <terylt@ibm.com>
//
// Licensed under the Apache License, Version 2.0 (the "License");
// you may not use this file except in compliance with the License.
// You may obtain a copy of the License at
//
//     http://www.apache.org/licenses/LICENSE-2.0
//
// Unless required by applicable law or agreed to in writing, software
// distributed under the License is distributed on an "AS IS" BASIS,
// WITHOUT WARRANTIES OR CONDITIONS OF ANY KIND, either express or implied.
// See the License for the specific language governing permissions and
// limitations under the License.
//
package pipeline

import (
	"errors"
	"fmt"
	"os"
	"path/filepath"
	"plugin"
	"strings"

	"github.com/spf13/viper"
	"github.com/sysflow-telemetry/sf-apis/go/ioutils"
	"github.com/sysflow-telemetry/sf-apis/go/logger"
	"github.com/sysflow-telemetry/sf-apis/go/plugins"
	"github.com/sysflow-telemetry/sf-processor/core/exporter"
	"github.com/sysflow-telemetry/sf-processor/core/policyengine"
	"github.com/sysflow-telemetry/sf-processor/core/processor"
	"github.com/sysflow-telemetry/sf-processor/driver/sysflow"
)

// PluginCache defines a data strucure for managing plugins.
type PluginCache struct {
	chanMap     map[string]interface{}
	driverMap   map[string]interface{}
	procFuncMap map[string]interface{}
	hdlFuncMap  map[string]interface{}
	chanFuncMap map[string]interface{}
	config      *Config
	configFile  string
}

// NewPluginCache creates a new PluginCache instance.
func NewPluginCache(conf string) *PluginCache {
	plug := &PluginCache{config: new(Config),
		chanMap:     make(map[string]interface{}),
		driverMap:   make(map[string]interface{}),
		procFuncMap: make(map[string]interface{}),
		hdlFuncMap:  make(map[string]interface{}),
		chanFuncMap: make(map[string]interface{}),
		configFile:  conf}
	plug.init()
	return plug
}

// initializes plugin cache.
func (p *PluginCache) init() {
	(&processor.SysFlowProcessor{}).Register(p)
	(&policyengine.PolicyEngine{}).Register(p)
	(&exporter.Exporter{}).Register(p)
	(&sysflow.FileDriver{}).Register(p)
	(&sysflow.StreamingDriver{}).Register(p)
}

// TryToLoadPlugin loads dynamic plugins to plugin cache from dir path.
func (p *PluginCache) TryToLoadPlugin(dir string, name string) error {
	dynPlugin := dir + "/" + name + ".so"
	if _, err := os.Stat(dynPlugin); err == nil {
		var plug *plugin.Plugin
		if plug, err = plugin.Open(dynPlugin); err != nil {
			return err
		}
		sym, err := plug.Lookup(plugins.PlugSym)
		if err != nil {
			return err
		}
		if proc, ok := sym.(plugins.SFProcessor); ok {
			// p.pluginMap[proc.GetName()] = plug
			logger.Trace.Printf("loading plugin %s from file %s", name, dynPlugin)
			proc.Register(p)
		}
	} else {
		return errors.New("error trying load plugin at: " + dynPlugin)
	}
	return nil
}

// LoadDrivers dynamic drivers to plugin cache from dir path.
func (p *PluginCache) LoadDrivers(dir string) error {
	var plug *plugin.Plugin
	if paths, err := ioutils.ListFilePaths(dir, ".so"); err == nil {
		for _, path := range paths {
			if plug, err = plugin.Open(path); err != nil {
				return err
			}
			sym, err := plug.Lookup(plugins.DriverSym)
			if err != nil {
				return err
			}
			if driver, ok := sym.(plugins.SFDriver); ok {
				driver.Register(p)
			}
		}
	}
	return nil
}

// AddDriver adds a driver factory method to the plugin cache.
func (p *PluginCache) AddDriver(name string, factory interface{}) {
	p.driverMap[name] = factory
}

// AddProcessor adds a processor factory method to the plugin cache.
func (p *PluginCache) AddProcessor(name string, factory interface{}) {
	p.procFuncMap[name] = factory
}

/*// AddHandler adds a handler factory method to the plugin cache.
func (p *PluginCache) AddHandler(name string, factory interface{}) {
	p.hdlFuncMap[name] = factory
}*/

// AddChannel adds a channel factory method to the plugin cache.
func (p *PluginCache) AddChannel(name string, factory interface{}) {
	p.chanFuncMap[name] = factory
}

// GetConfig reads the PluginCache configuration.
func (p *PluginCache) GetConfig() (*Config, error) {
	s, err := os.Stat(p.configFile)
	if os.IsNotExist(err) {
		return nil, err
	}
	if s.IsDir() {
		return nil, errors.New("Pipeline config file is not a file")
	}
	dir := filepath.Dir(p.configFile)

	configReader := viper.New()
	configReader.SetConfigName(strings.TrimSuffix(filepath.Base(p.configFile), filepath.Ext(p.configFile)))
	configReader.SetConfigType("json")
	configReader.AddConfigPath(dir)

	err = configReader.ReadInConfig()
	if err != nil {
		return nil, err
	}

	err = configReader.Unmarshal(p.config)
	if err != nil {
		return nil, err
	}
	p.updateConfigFromEnv()

	return p.config, nil
}

// updateConfigFromEnv updates config object with environment variables if set.
// It assumes the following convention:
// - Environment variables follow the naming schema <PROCESSOR NAME>_<CONFIG ATTRIBUTE NAME>
// - Processor name in pipeline.json is all lower case
<<<<<<< HEAD
func (p *PluginCache) updateConfigFromEnv(config *Config) {
	for _, c := range config.Pipeline {
		if proc, ok := c[ProcConfig].(string); ok {
=======
func (p *PluginCache) updateConfigFromEnv() {
	for _, c := range p.config.Pipeline {
		if proc, ok := c[ProcConfig]; ok {
>>>>>>> 14a8f0c7
			for k, v := range p.getEnv(proc) {
				c[k] = v
			}
		}
	}
}

// getEnv returns the environemnt config settings for processor proc.
func (p *PluginCache) getEnv(proc string) map[string]string {
	var conf = make(map[string]string)
	for _, e := range os.Environ() {
		pair := strings.SplitN(e, "=", 2)
		key := strings.SplitN(strings.ToLower(pair[0]), "_", 2)
		if len(key) == 2 && key[0] == proc {
			conf[key[1]] = pair[1]
		}
	}
	return conf
}

/*// GetHandler retrieves a cached plugin handler by name.
func (p *PluginCache) GetHandler(name string) (plugins.SFHandler, error) {
	if val, ok := p.hdlFuncMap[name]; ok {
		funct := val.(func() plugins.SFHandler)
		return funct(), nil
	}
	return nil, fmt.Errorf("Handler '%s' not found in plugin cache", name)
}*/

// GetChan retrieves a cached plugin channel by name.
func (p *PluginCache) GetChan(ch string, size int) (interface{}, error) {
	fields := strings.Fields(ch)
	if len(fields) != 2 {
		return nil, errors.New("Channel must be of the form <identifier> <type>")
	}
	if val, ok := p.chanMap[fields[0]]; ok {
		logger.Trace.Println("Found existing channel ", fields[0])
		return val, nil
	}
	if val, ok := p.chanFuncMap[fields[1]]; ok {
		funct := val.(func(int) interface{})
		c := funct(size)
		p.chanMap[fields[0]] = c
		return c, nil
	}
	return nil, fmt.Errorf("Channel '%s' not found in plugin cache", fields[0])
}

// GetProcessor retrieves a cached plugin processor by name.
func (p *PluginCache) GetProcessor(dir string, name string) (plugins.SFProcessor, error) {
	var con interface{} = nil
	if val, ok := p.procFuncMap[name]; ok {
		logger.Trace.Println("Found processor in function map: " + name)
		con = val
	} else {
		err := p.TryToLoadPlugin(dir, name)
		if err != nil {
			return nil, err
		}
		if val, ok := p.procFuncMap[name]; ok {
			logger.Trace.Println("Found processor from dynamic loading: " + name)
			con = val
		}
	}
	if con != nil {
		var prc plugins.SFProcessor
		funct := con.(func() plugins.SFProcessor)
		prc = funct()
		return prc, nil
	}
	return nil, fmt.Errorf("Plugin '%s' not found in plugin cache", name)
}

// GetDriver retrieves a cached plugin driver by name.
func (p *PluginCache) GetDriver(name string) (plugins.SFDriver, error) {
	if val, ok := p.driverMap[name]; ok {
		logger.Trace.Println("Found driver in function map: ", name)
		funct := val.(func() plugins.SFDriver)
		drv := funct()
		return drv, nil
	}
	return nil, fmt.Errorf("Driver '%s' not found in plugin cache", name)
}<|MERGE_RESOLUTION|>--- conflicted
+++ resolved
@@ -167,15 +167,9 @@
 // It assumes the following convention:
 // - Environment variables follow the naming schema <PROCESSOR NAME>_<CONFIG ATTRIBUTE NAME>
 // - Processor name in pipeline.json is all lower case
-<<<<<<< HEAD
-func (p *PluginCache) updateConfigFromEnv(config *Config) {
-	for _, c := range config.Pipeline {
-		if proc, ok := c[ProcConfig].(string); ok {
-=======
 func (p *PluginCache) updateConfigFromEnv() {
 	for _, c := range p.config.Pipeline {
-		if proc, ok := c[ProcConfig]; ok {
->>>>>>> 14a8f0c7
+		if proc, ok := c[ProcConfig].(string); ok {
 			for k, v := range p.getEnv(proc) {
 				c[k] = v
 			}
